--- conflicted
+++ resolved
@@ -31,7 +31,6 @@
 
 [dev-dependencies]
 csv = { version = "1" }
-<<<<<<< HEAD
 ark-bls12-381 = { version = "0.5.0-alpha", default-features = false, features = ["curve"] }
 ark-bls12-377 = { version = "0.5.0-alpha", default-features = false, features = ["curve"] }
 ark-bw6-761 = { version = "0.5.0-alpha", default-features = false }
@@ -40,17 +39,7 @@
 ark-mnt4-753 = { version = "0.5.0-alpha", default-features = false, features = ["r1cs", "curve"] }
 ark-mnt6-753 = { version = "0.5.0-alpha", default-features = false, features = ["r1cs"] }
 ark-r1cs-std = { version = "0.5.0-alpha", default-features = false }
-=======
-ark-bls12-381 = { version = "0.4.0", default-features = false, features = ["curve"] }
-ark-bls12-377 = { version = "0.4.0", default-features = false, features = ["curve"] }
-ark-bn254 = { version = "0.4.0", default-features = false, features = ["curve"] }
-ark-bw6-761 = { version = "0.4.0", default-features = false }
-ark-mnt4-298 = { version = "0.4.0", default-features = false, features = ["r1cs", "curve"] }
-ark-mnt6-298 = { version = "0.4.0", default-features = false, features = ["r1cs"] }
-ark-mnt4-753 = { version = "0.4.0", default-features = false, features = ["r1cs", "curve"] }
-ark-mnt6-753 = { version = "0.4.0", default-features = false, features = ["r1cs"] }
-ark-r1cs-std = { version = "0.4.0", default-features = false }
->>>>>>> 16ac1dd3
+ark-bn254 = { version = "0.5.0-alpha", default-features = false, features = ["curve"] }
 
 [features]
 default = ["parallel"]
